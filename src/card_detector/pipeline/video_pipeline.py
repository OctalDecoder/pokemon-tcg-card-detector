--- conflicted
+++ resolved
@@ -190,12 +190,9 @@
         """Process all `.mp4` files in `video_dir` and return detected cards."""
 
         if self.logger:
-<<<<<<< HEAD
-=======
             print_section_header("Pipeline Configuration")
             print_video_pipeline_settings(self)
 
->>>>>>> e7b46751
             print_section_header("Video Pipeline")
             self.logger.info("Starting video pipeline...")
 
@@ -394,16 +391,13 @@
                     cv2.destroyAllWindows()
                 except Exception:
                     pass
-<<<<<<< HEAD
         
         if not videos or len(videos) < 1:
             if self.logger:
                 self.logger.warning(f"No videos found at: {Path(video_dir)}")
             return self.all_video_detections
-=======
 
         self.total_time = time.time() - all_start
->>>>>>> e7b46751
         
         # Log metrics and return results
         print_section_header("Metrics")
